/*
 * Copyright © 2014 Cask Data, Inc.
 *
 * Licensed under the Apache License, Version 2.0 (the "License"); you may not
 * use this file except in compliance with the License. You may obtain a copy of
 * the License at
 *
 * http://www.apache.org/licenses/LICENSE-2.0
 *
 * Unless required by applicable law or agreed to in writing, software
 * distributed under the License is distributed on an "AS IS" BASIS, WITHOUT
 * WARRANTIES OR CONDITIONS OF ANY KIND, either express or implied. See the
 * License for the specific language governing permissions and limitations under
 * the License.
 */

package co.cask.cdap.spark.metrics;

import co.cask.cdap.api.dataset.lib.cube.AggregationFunction;
import co.cask.cdap.api.dataset.lib.cube.TimeValue;
import co.cask.cdap.api.metrics.MetricDataQuery;
import co.cask.cdap.api.metrics.MetricTimeSeries;
<<<<<<< HEAD
import co.cask.cdap.api.metrics.MetricType;
=======
import co.cask.cdap.api.metrics.TagValue;
>>>>>>> cb718330
import co.cask.cdap.common.conf.Constants;
import co.cask.cdap.test.ApplicationManager;
import co.cask.cdap.test.RuntimeStats;
import co.cask.cdap.test.SparkManager;
import co.cask.cdap.test.XSlowTests;
import co.cask.cdap.test.base.TestFrameworkTestBase;
import com.google.common.base.Throwables;
import com.google.common.collect.ImmutableMap;
import org.junit.Assert;
import org.junit.Test;
import org.junit.experimental.categories.Category;

import java.util.ArrayList;
import java.util.Collection;
import java.util.List;
import java.util.Map;
import java.util.concurrent.TimeUnit;

/**
 * Test Spark program metrics.
 */
@Category(XSlowTests.class)
public class SparkMetricsIntegrationTestRun extends TestFrameworkTestBase {

  public static final String METRICS_KEY = "system.driver.BlockManager.memory.remainingMem_MB";

  @Test
  public void testSparkMetrics() throws Exception {
    ApplicationManager applicationManager = deployApplication(TestSparkMetricsIntegrationApp.class);
    SparkManager sparkManager = applicationManager.startSpark(TestSparkMetricsIntegrationApp.APP_SPARK_NAME);
    sparkManager.waitForFinish(120, TimeUnit.SECONDS);

    Assert.assertTrue(getSparkMetric(TestSparkMetricsIntegrationApp.APP_NAME,
                                     TestSparkMetricsIntegrationApp.APP_SPARK_NAME, METRICS_KEY) > 0);
    //TODO: Add test to check user metrics once the support is added: CDAP-765
  }

  private static long getSparkMetric(String applicationId, String sparkId, String metricName) throws Exception {
    Map<String, String> context = ImmutableMap.of(
      Constants.Metrics.Tag.NAMESPACE, Constants.DEFAULT_NAMESPACE,
      Constants.Metrics.Tag.APP, applicationId,
      Constants.Metrics.Tag.SPARK, sparkId);

    return getTotalCounter(context, metricName);
  }

<<<<<<< HEAD
  private static long getTotalCounter(Map<String, String> context, String metricName) throws Exception {
    MetricDataQuery query = new MetricDataQuery(0, 0, Integer.MAX_VALUE, metricName, MetricType.COUNTER,
=======
  private static long getTotalCounterByPrefix(Map<String, String> context, String metricNameSuffix) throws Exception {
    // todo: allow group by metric name when querying Cube instead
    String metricName = findMetricName(context, 0, 0, Integer.MAX_VALUE, metricNameSuffix);
    MetricDataQuery query = new MetricDataQuery(0, 0, Integer.MAX_VALUE, metricName, AggregationFunction.SUM,
>>>>>>> cb718330
                                                context, new ArrayList<String>());

    try {
      Collection<MetricTimeSeries> result = RuntimeStats.metricStore.query(query);
      if (result.isEmpty()) {
        return 0;
      }

      // since it is totals query and not groupBy specified, we know there's one time series
      List<TimeValue> timeValues = result.iterator().next().getTimeValues();
      if (timeValues.isEmpty()) {
        return 0;
      }

      // since it is totals, we know there's one value only
      return timeValues.get(0).getValue();
    } catch (Exception e) {
      throw Throwables.propagate(e);
    }
  }
}<|MERGE_RESOLUTION|>--- conflicted
+++ resolved
@@ -20,11 +20,6 @@
 import co.cask.cdap.api.dataset.lib.cube.TimeValue;
 import co.cask.cdap.api.metrics.MetricDataQuery;
 import co.cask.cdap.api.metrics.MetricTimeSeries;
-<<<<<<< HEAD
-import co.cask.cdap.api.metrics.MetricType;
-=======
-import co.cask.cdap.api.metrics.TagValue;
->>>>>>> cb718330
 import co.cask.cdap.common.conf.Constants;
 import co.cask.cdap.test.ApplicationManager;
 import co.cask.cdap.test.RuntimeStats;
@@ -71,17 +66,10 @@
     return getTotalCounter(context, metricName);
   }
 
-<<<<<<< HEAD
+
   private static long getTotalCounter(Map<String, String> context, String metricName) throws Exception {
-    MetricDataQuery query = new MetricDataQuery(0, 0, Integer.MAX_VALUE, metricName, MetricType.COUNTER,
-=======
-  private static long getTotalCounterByPrefix(Map<String, String> context, String metricNameSuffix) throws Exception {
-    // todo: allow group by metric name when querying Cube instead
-    String metricName = findMetricName(context, 0, 0, Integer.MAX_VALUE, metricNameSuffix);
     MetricDataQuery query = new MetricDataQuery(0, 0, Integer.MAX_VALUE, metricName, AggregationFunction.SUM,
->>>>>>> cb718330
                                                 context, new ArrayList<String>());
-
     try {
       Collection<MetricTimeSeries> result = RuntimeStats.metricStore.query(query);
       if (result.isEmpty()) {
