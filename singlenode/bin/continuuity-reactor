--- conflicted
+++ resolved
@@ -16,13 +16,8 @@
 # Add default JVM options here. You can also use JAVA_OPTS and CONTINUUITY_REACTOR_OPTS to pass JVM options to this script.
 CONTINUUITY_REACTOR_OPTS="-XX:+UseConcMarkSweepGC -Djava.security.krb5.realm= -Djava.security.krb5.kdc= -Djava.awt.headless=true"
 
-<<<<<<< HEAD
-# Specifies the web app path
-WEB_APP_PATH=web-app/local/server/main.js
-=======
 # Specifies Web App Path
 WEB_APP_PATH=${WEB_APP_PATH:-"web-app/local/server/main.js"}
->>>>>>> d4da4edc
 
 APP_NAME="continuuity-reactor"
 APP_BASE_NAME=`basename "$0"`
@@ -203,13 +198,9 @@
     rotate_log $APP_HOME/logs/reactor.log
     rotate_log $APP_HOME/logs/reactor-debug.log
 
-<<<<<<< HEAD
-    nohup "$JAVACMD" "${JVM_OPTS[@]}" -classpath "$CLASSPATH" com.continuuity.SingleNodeMain --web-app-path $WEB_APP_PATH  >> $APP_HOME/logs/reactor.log 2>&1 < /dev/null &
-=======
     nohup nice -1 "$JAVACMD" "${JVM_OPTS[@]}" -classpath "$CLASSPATH" com.continuuity.SingleNodeMain \
         --web-app-path ${WEB_APP_PATH} \
         >> $APP_HOME/logs/reactor.log 2>&1 < /dev/null &
->>>>>>> d4da4edc
     echo $! > $pid
 
     check_for_updates
