<!--
  Copyright 2014 Cask, Inc.

  Licensed under the Apache License, Version 2.0 (the "License"); you may not
  use this file except in compliance with the License. You may obtain a copy of
  the License at

  http://www.apache.org/licenses/LICENSE-2.0

  Unless required by applicable law or agreed to in writing, software
  distributed under the License is distributed on an "AS IS" BASIS, WITHOUT
  WARRANTIES OR CONDITIONS OF ANY KIND, either express or implied. See the
  License for the specific language governing permissions and limitations under
  the License.
  -->
<configuration>
    <!--
       Metrics Configuration
     -->
    <property>
        <name>metrics.data.table.retention.resolution.1.seconds</name>
        <value>7200</value>
        <description>Retention resolution 1 sec table (in seconds)</description>
    </property>

    <!--
        Data Fabric configuration
    -->
    <property>
        <name>data.local.storage.blocksize</name>
        <value>1024</value>
        <description>Specifies block size (in bytes)</description>
    </property>

    <property>
        <name>data.local.storage.cachesize</name>
        <value>104857600</value>
        <description>Specifies cache size (in bytes)</description>
    </property>

    <!--
        Router configuration
    -->
    <property>
        <name>router.bind.address</name>
        <value>127.0.0.1</value>
        <description>Specifies the address for router server to bind to</description>
    </property>

    <property>
        <name>router.forward.rule</name>
        <value>10000:gateway,20000:webapp/$HOST</value>
        <description>Forward rules for router (port:service -> forward port to service)</description>
    </property>

    <!--
        Logging Configuration
    -->
    <property>
        <name>log.publish.num.partitions</name>
        <value>1</value>
        <description>Number of Kafka partitions to publish the logs to</description>
    </property>

    <property>
        <name>log.base.dir</name>
        <value>logs/avro</value>
        <description>Base log directory</description>
    </property>

    <property>
        <name>log.retention.duration.days</name>
        <value>7</value>
        <description>Log file retention duration (in days)</description>
    </property>

    <property>
        <name>enable.unrecoverable.reset</name>
        <value>true</value>
        <description>
            WARNING! - Enabling this option enables the deletion of all applications and data.
            No recovery is possible!
        </description>
    </property>

    <property>
        <name>explore.enabled</name>
        <value>true</value>
        <description>Enable Explore functionality</description>
    </property>

<<<<<<< HEAD
  <property>
    <name>security.router.ssl.enabled</name>
    <value>true</value>
  </property>

  <property>
    <name>security.router.ssl.keystore.path</name>
    <value>/Users/alvin/Work/workspace/caskco/cdap/gateway/src/test/resources/cert.jks</value>
  </property>

  <property>
    <name>security.router.ssl.keystore.password</name>
    <value>secret</value>
  </property>

  <property>
    <name>security.router.ssl.keystore.keypassword</name>
    <value>secret</value>
  </property>
=======
    <!--
        Stream configuration
    -->
    <property>
        <name>stream.container.instances</name>
        <value>1</value>
        <description>Number of stream writer instance. In local mode, it's always one</description>
    </property>
>>>>>>> 80ce4848

</configuration><|MERGE_RESOLUTION|>--- conflicted
+++ resolved
@@ -89,27 +89,6 @@
         <description>Enable Explore functionality</description>
     </property>
 
-<<<<<<< HEAD
-  <property>
-    <name>security.router.ssl.enabled</name>
-    <value>true</value>
-  </property>
-
-  <property>
-    <name>security.router.ssl.keystore.path</name>
-    <value>/Users/alvin/Work/workspace/caskco/cdap/gateway/src/test/resources/cert.jks</value>
-  </property>
-
-  <property>
-    <name>security.router.ssl.keystore.password</name>
-    <value>secret</value>
-  </property>
-
-  <property>
-    <name>security.router.ssl.keystore.keypassword</name>
-    <value>secret</value>
-  </property>
-=======
     <!--
         Stream configuration
     -->
@@ -118,6 +97,5 @@
         <value>1</value>
         <description>Number of stream writer instance. In local mode, it's always one</description>
     </property>
->>>>>>> 80ce4848
 
 </configuration>