--- conflicted
+++ resolved
@@ -57,7 +57,6 @@
   @Override
   public Module getDistributedModules() {
     return Modules.combine(new ExploreExecutorModule(), new ExploreDistributedModule());
-<<<<<<< HEAD
   }
 
   private static final class ExploreExecutorModule extends PrivateModule {
@@ -75,25 +74,6 @@
     }
   }
 
-=======
-  }
-
-  private static final class ExploreExecutorModule extends PrivateModule {
-
-    @Override
-    protected void configure() {
-      Named exploreSeriveName = Names.named(Constants.Service.EXPLORE_HTTP_USER_SERVICE);
-      Multibinder<HttpHandler> handlerBinder =
-          Multibinder.newSetBinder(binder(), HttpHandler.class, exploreSeriveName);
-      handlerBinder.addBinding().to(ExploreExecutorHttpHandler.class);
-      handlerBinder.addBinding().to(PingHandler.class);
-
-      bind(ExploreExecutorService.class).in(Scopes.SINGLETON);
-      expose(ExploreExecutorService.class);
-    }
-  }
-
->>>>>>> b7fa88df
   private static final class ExploreLocalModule extends PrivateModule {
     private static final Logger LOG = LoggerFactory.getLogger(ExploreLocalModule.class);
 
@@ -182,11 +162,7 @@
         LOG.debug("Setting {} to {}", HiveConf.ConfVars.HIVEAUXJARS.toString(),
             System.getProperty(HiveConf.ConfVars.HIVEAUXJARS.toString()));
 
-<<<<<<< HEAD
-        // Set local tmp dir to an absolute location in the twill runnable
-=======
         // Set local tmp dir to an absolute location in the twill runnable otherwise Hive complains
->>>>>>> b7fa88df
         System.setProperty(HiveConf.ConfVars.LOCALSCRATCHDIR.toString(),
             new File(HiveConf.ConfVars.LOCALSCRATCHDIR.defaultVal).getAbsolutePath());
         LOG.info("Setting {} to {}", HiveConf.ConfVars.LOCALSCRATCHDIR.toString(),
@@ -200,11 +176,7 @@
       // Here we find the transitive dependencies and remove all paths that come from the boot class path -
       // those paths are not needed because the new JVM will have them in its boot class path.
       // It could even be wrong to keep them because in the target container, the boot class path may be different
-<<<<<<< HEAD
-      // (for example, if Hadoop uses a different Java version that Reactor).
-=======
       // (for example, if Hadoop uses a different Java version than Reactor).
->>>>>>> b7fa88df
 
       final Set<URL> uris = Sets.newHashSet();
 
@@ -215,11 +187,7 @@
         try {
           builder.add(file.getCanonicalPath());
         } catch (IOException e) {
-<<<<<<< HEAD
-
-=======
           LOG.warn("Could not add canonical path to aux class path for file {}", file.toString(), e);
->>>>>>> b7fa88df
         }
       }
 
