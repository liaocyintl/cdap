package com.continuuity.gateway.router;

import com.continuuity.common.conf.Constants;
import com.continuuity.common.utils.ImmutablePair;
import com.google.common.collect.ImmutableMap;

import java.util.EnumSet;
import java.util.Map;
import java.util.Set;
import java.util.regex.Matcher;
import java.util.regex.Pattern;

/**
 * Class to match the request path to corresponding service like app-fabric, or metrics service.
 */

public final class RouterPathLookup {
  private static final String VERSION = Constants.Gateway.GATEWAY_VERSION;

  private static final String COMMON_PATH = VERSION +
    "/?/apps/([A-Za-z0-9_]+)/(flows|procedures|mapreduce|workflows)/([A-Za-z0-9_]+)/" +
    "(start|debug|stop|status|history|runtimeargs)";

  private static final String PROGRAMINFO_PATH = VERSION +
    "/?/(flows|procedures|mapreduce|workflows)/?$";

  private static final String ALLAPPINFO_PATH = VERSION +
    "/?/apps/?$";

  private static final String APPINFO_PATH = VERSION +
    "/?/apps/([A-Za-z0-9_-]+)/?(flows|procedures|mapreduce|workflows)?/?$";
  private static final String DELETE_PATH = VERSION +
    "/?/apps/?";
  private static final String DEPLOY_PATH = VERSION +
    "/?/apps/?([A-Za-z0-9_]+)?/?$";

  private static final String WEBAPP_PATH = VERSION +
    "/?/apps/([A-Za-z0-9_]+)/webapp/(status|start|stop)";

  private static final String DEPLOY_STATUS_PATH = VERSION +
    "/?/deploy/status/?";
  private static final String METRICS_PATH = "^" + VERSION +
    "/metrics";
  private static final String LOGHANDLER_PATH = VERSION +
    "/?/apps/([A-Za-z0-9_]+)/(flows|procedures|mapreduce|workflows)/([A-Za-z0-9_]+)/logs";

  private static final String FLOWLET_INSTANCE_PATH = VERSION +
    "/?/apps/([A-Za-z0-9_]+)/flows/([A-Za-z0-9_]+)/flowlets/([A-Za-z0-9_]+)/instances";

  private static final String PROCEDURE_INSTANCE_PATH = VERSION +
    "/?/apps/([A-Za-z0-9_-]+)/procedures/(A-Za-z0-9_-]+)/instances/?$";

  private static final String TRANSACTIONS_STATE_PATH = VERSION +
    "/transactions/state";

  private static final String TRANSACTION_ID_PATH = VERSION +
    "/transactions/([A-Za-z0-9_]+)/invalidate";

  private static final String SCHEDULER_PATH = VERSION +
    "/?/apps/([A-Za-z0-9_]+)/workflows/([A-Za-z0-9_]+)/" +
    "(schedules|nextruntime)";

  private static final String LIVEINFO_PATH = VERSION +
    "/?/apps/([A-Za-z0-9_]+)/(flows|procedures)/([A-Za-z0-9_]+)/live-info";

  private static final String ALLDATA_PATH = VERSION +
    "/(streams|datasets)/?$";

  private static final String DATA_PATH = VERSION +
    "/(streams|datasets)/([A-Za-z0-9_-]+)/?$";

  private static final String APPDATA_PATH = VERSION +
    "/?/apps/([A-Za-z0-9_-]+)/(streams|datasets)/?$";

  private static final String FLOWINFO_PATH = VERSION +
    "/(streams|datasets)/([A-Za-z0-9_-]+)/flows/?$";

  //TODO: Consolidate this!!!
  private static final String SPEC_PATH = VERSION +
    "/?/apps/([A-Za-z0-9_]+)/(flows|procedures|mapreduce|workflows)/([A-Za-z0-9_]+)";

  private static final String PROMOTE_PATH = VERSION +
    "/?/apps/([A-Za-z0-9_]+)/promote";
  private static final String RESET_PATH = VERSION +
    "/unrecoverable/reset";

  private enum AllowedMethod {
    GET, PUT, POST, DELETE
  }

  private static final ImmutableMap<ImmutablePair<? extends Set<AllowedMethod>, Pattern>, String> ROUTING_MAP =
    ImmutableMap.<ImmutablePair<? extends Set<AllowedMethod>, Pattern>, String>builder()
      .put(ImmutablePair.of(EnumSet.of(AllowedMethod.GET), Pattern.compile(COMMON_PATH)),
           Constants.Service.APP_FABRIC_HTTP)
      .put(ImmutablePair.of(EnumSet.of(AllowedMethod.GET), Pattern.compile(SCHEDULER_PATH)),
           Constants.Service.APP_FABRIC_HTTP)
      .put(ImmutablePair.of(EnumSet.range(AllowedMethod.PUT, AllowedMethod.POST), Pattern.compile(DEPLOY_PATH)),
           Constants.Service.APP_FABRIC_HTTP)
      .put(ImmutablePair.of(EnumSet.of(AllowedMethod.GET), Pattern.compile(DEPLOY_STATUS_PATH)),
           Constants.Service.APP_FABRIC_HTTP)
      .put(ImmutablePair.of(EnumSet.of(AllowedMethod.GET, AllowedMethod.PUT), Pattern.compile(FLOWLET_INSTANCE_PATH)),
           Constants.Service.APP_FABRIC_HTTP)
      .put(ImmutablePair.of(EnumSet.of(AllowedMethod.GET, AllowedMethod.PUT), Pattern.compile(PROCEDURE_INSTANCE_PATH)),
           Constants.Service.APP_FABRIC_HTTP)
      .put(ImmutablePair.of(EnumSet.of(AllowedMethod.GET, AllowedMethod.PUT), Pattern.compile(SPEC_PATH)),
           Constants.Service.APP_FABRIC_HTTP)
      .put(ImmutablePair.of(EnumSet.of(AllowedMethod.GET, AllowedMethod.PUT), Pattern.compile(LIVEINFO_PATH)),
           Constants.Service.APP_FABRIC_HTTP)
      .put(ImmutablePair.of(EnumSet.of(AllowedMethod.GET, AllowedMethod.POST, AllowedMethod.DELETE),
           Pattern.compile(METRICS_PATH)),
           Constants.Service.METRICS)
      .put(ImmutablePair.of(EnumSet.of(AllowedMethod.GET), Pattern.compile(LOGHANDLER_PATH)),
           Constants.Service.METRICS)
      .put(ImmutablePair.of(EnumSet.of(AllowedMethod.DELETE), Pattern.compile(DELETE_PATH)),
           Constants.Service.APP_FABRIC_HTTP)
      .put(ImmutablePair.of(EnumSet.of(AllowedMethod.GET), Pattern.compile(PROGRAMINFO_PATH)),
           Constants.Service.APP_FABRIC_HTTP)
      .put(ImmutablePair.of(EnumSet.of(AllowedMethod.GET), Pattern.compile(ALLAPPINFO_PATH)),
           Constants.Service.APP_FABRIC_HTTP)
      .put(ImmutablePair.of(EnumSet.of(AllowedMethod.GET), Pattern.compile(APPINFO_PATH)),
           Constants.Service.APP_FABRIC_HTTP)
      // todo change to Constants.Service.DATASET_MANAGER
      .put(ImmutablePair.of(EnumSet.of(AllowedMethod.GET, AllowedMethod.POST),
                            Pattern.compile(TRANSACTIONS_STATE_PATH)),
           Constants.Service.APP_FABRIC_HTTP)
      // todo change to Constants.Service.DATASET_MANAGER
      .put(ImmutablePair.of(EnumSet.of(AllowedMethod.POST), Pattern.compile(TRANSACTION_ID_PATH)),
          Constants.Service.APP_FABRIC_HTTP)
<<<<<<< HEAD
      .put(ImmutablePair.of(EnumSet.of(AllowedMethod.GET), Pattern.compile(ALLDATA_PATH)),
           Constants.Service.APP_FABRIC_HTTP)
      .put(ImmutablePair.of(EnumSet.of(AllowedMethod.GET), Pattern.compile(DATA_PATH)),
           Constants.Service.APP_FABRIC_HTTP)
      .put(ImmutablePair.of(EnumSet.of(AllowedMethod.GET), Pattern.compile(APPDATA_PATH)),
           Constants.Service.APP_FABRIC_HTTP)
      .put(ImmutablePair.of(EnumSet.of(AllowedMethod.GET), Pattern.compile(FLOWINFO_PATH)),
=======
      .put(ImmutablePair.of(EnumSet.of(AllowedMethod.POST), Pattern.compile(RESET_PATH)),
           Constants.Service.APP_FABRIC_HTTP)
      .put(ImmutablePair.of(EnumSet.of(AllowedMethod.POST), Pattern.compile(PROMOTE_PATH)),
>>>>>>> 9ae234ce
           Constants.Service.APP_FABRIC_HTTP)
      .build();

  public static String getRoutingPath(String requestPath, String method) {
    try {
      AllowedMethod requestMethod = AllowedMethod.valueOf(method);

      Set<Map.Entry<ImmutablePair<? extends Set<AllowedMethod>, Pattern>, String>> entries = ROUTING_MAP.entrySet();
      for (Map.Entry<ImmutablePair<? extends Set<AllowedMethod>, Pattern>, String> uriPattern : entries) {
        Matcher match = uriPattern.getKey().getSecond().matcher(requestPath);
        if (match.find()) {
          if (uriPattern.getKey().getFirst().contains(requestMethod)) {
            return uriPattern.getValue();
          }
        }
      }
    } catch (IllegalArgumentException e) {
      // Method not supported
    }

    return null;
  }
}<|MERGE_RESOLUTION|>--- conflicted
+++ resolved
@@ -126,7 +126,6 @@
       // todo change to Constants.Service.DATASET_MANAGER
       .put(ImmutablePair.of(EnumSet.of(AllowedMethod.POST), Pattern.compile(TRANSACTION_ID_PATH)),
           Constants.Service.APP_FABRIC_HTTP)
-<<<<<<< HEAD
       .put(ImmutablePair.of(EnumSet.of(AllowedMethod.GET), Pattern.compile(ALLDATA_PATH)),
            Constants.Service.APP_FABRIC_HTTP)
       .put(ImmutablePair.of(EnumSet.of(AllowedMethod.GET), Pattern.compile(DATA_PATH)),
@@ -134,11 +133,10 @@
       .put(ImmutablePair.of(EnumSet.of(AllowedMethod.GET), Pattern.compile(APPDATA_PATH)),
            Constants.Service.APP_FABRIC_HTTP)
       .put(ImmutablePair.of(EnumSet.of(AllowedMethod.GET), Pattern.compile(FLOWINFO_PATH)),
-=======
+           Constants.Service.APP_FABRIC_HTTP)
       .put(ImmutablePair.of(EnumSet.of(AllowedMethod.POST), Pattern.compile(RESET_PATH)),
            Constants.Service.APP_FABRIC_HTTP)
       .put(ImmutablePair.of(EnumSet.of(AllowedMethod.POST), Pattern.compile(PROMOTE_PATH)),
->>>>>>> 9ae234ce
            Constants.Service.APP_FABRIC_HTTP)
       .build();
 
