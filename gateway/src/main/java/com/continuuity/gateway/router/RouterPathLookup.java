package com.continuuity.gateway.router;

import com.continuuity.common.conf.Constants;
import com.continuuity.common.utils.ImmutablePair;
import com.google.common.collect.ImmutableList;
import com.google.common.collect.ImmutableMap;
import org.jboss.netty.handler.codec.http.HttpMethod;
import java.util.List;
import java.util.Map;
import java.util.regex.Matcher;
import java.util.regex.Pattern;

/**
 * Class to match the request path to corresponding service like app-fabric, or metrics service.
 */

public final class RouterPathLookup {
  private static final String VERSION = Constants.Gateway.GATEWAY_VERSION;

  private static final String COMMON_PATH = VERSION +
    "/?/apps/([A-Za-z0-9_]+)/(flows|procedures|mapreduce|workflows)/([A-Za-z0-9_]+)/" +
    "(start|debug|stop|status|history|runtimeargs)";
  private static final String DELETE_PATH = VERSION +
    "/?/apps/?";
  private static final String DEPLOY_PATH = VERSION +
    "/?/apps/?([A-Za-z0-9_]+)?/?$";
  private static final String DEPLOY_STATUS_PATH = VERSION +
    "/?/deploy/status/?";
  private static final String METRICS_PATH = "^" + VERSION +
    "/metrics";
  private static final String LOGHANDLER_PATH = VERSION +
    "/?/apps/([A-Za-z0-9_]+)/(flows|procedures|mapreduce|workflows)/([A-Za-z0-9_]+)/logs";

  private static final String FLOWLET_INSTANCE_PATH = VERSION +
    "/?/apps/([A-Za-z0-9_]+)/flows/([A-Za-z0-9_]+)/flowlets/([A-Za-z0-9_]+)/instances";

  private static final String TRANSACTIONS_STATE_PATH = VERSION +
    "/transactions/state";

  private static final String TRANSACTION_ID_PATH = VERSION +
    "/transactions/([A-Za-z0-9_]+)/invalidate";

  private static final String SCHEDULER_PATH = VERSION +
    "/?/apps/([A-Za-z0-9_]+)/workflows/([A-Za-z0-9_]+)/" +
    "(schedules|nextruntime)";

  private static final String LIVEINFO_PATH = VERSION +
    "/?/apps/([A-Za-z0-9_]+)/(flows|procedures)/([A-Za-z0-9_]+)/live-info";

  //TODO: Consolidate this!!!
  private static final String SPEC_PATH = VERSION +
    "/?/apps/([A-Za-z0-9_]+)/(flows|procedures|mapreduce|workflows)/([A-Za-z0-9_]+)";

  private static final Map<String, HttpMethod> ALLOWED_METHODS_MAP = ImmutableMap.of("GET", HttpMethod.GET,
                                                                                     "PUT", HttpMethod.PUT,
                                                                                     "POST", HttpMethod.POST,
                                                                                     "DELETE", HttpMethod.DELETE);

  private static final ImmutableMap<ImmutablePair<List<HttpMethod>, Pattern>, String> ROUTING_MAP =
    ImmutableMap.<ImmutablePair<List<HttpMethod>, Pattern>, String>builder()
      .put(new ImmutablePair<List<HttpMethod>, Pattern>(ImmutableList.of(HttpMethod.GET),
                                                        Pattern.compile(COMMON_PATH)),
                                                        Constants.Service.APP_FABRIC_HTTP)
      .put(new ImmutablePair<List<HttpMethod>, Pattern>(ImmutableList.of(HttpMethod.GET),
                                                        Pattern.compile(SCHEDULER_PATH)),
                                                        Constants.Service.APP_FABRIC_HTTP)
      .put(new ImmutablePair<List<HttpMethod>, Pattern>(ImmutableList.of(HttpMethod.POST, HttpMethod.PUT),
                                                        Pattern.compile(DEPLOY_PATH)),
                                                        Constants.Service.APP_FABRIC_HTTP)
      .put(new ImmutablePair<List<HttpMethod>, Pattern>(ImmutableList.of(HttpMethod.GET),
                                                        Pattern.compile(DEPLOY_STATUS_PATH)),
                                                        Constants.Service.APP_FABRIC_HTTP)
      .put(new ImmutablePair<List<HttpMethod>, Pattern>(ImmutableList.of(HttpMethod.GET, HttpMethod.PUT),
                                                        Pattern.compile(FLOWLET_INSTANCE_PATH)),
                                                        Constants.Service.APP_FABRIC_HTTP)
      .put(new ImmutablePair<List<HttpMethod>, Pattern>(ImmutableList.of(HttpMethod.GET, HttpMethod.PUT),
                                                        Pattern.compile(SPEC_PATH)),
                                                        Constants.Service.APP_FABRIC_HTTP)
      .put(new ImmutablePair<List<HttpMethod>, Pattern>(ImmutableList.of(HttpMethod.GET, HttpMethod.PUT),
                                                        Pattern.compile(LIVEINFO_PATH)),
                                                        Constants.Service.APP_FABRIC_HTTP)
      .put(new ImmutablePair<List<HttpMethod>, Pattern>(ImmutableList.of(
                                                        HttpMethod.GET, HttpMethod.PUT, HttpMethod.POST),
                                                        Pattern.compile(METRICS_PATH)),
                                                        Constants.Service.METRICS)
      .put(new ImmutablePair<List<HttpMethod>, Pattern>(ImmutableList.of(HttpMethod.GET),
                                                        Pattern.compile(LOGHANDLER_PATH)),
                                                        Constants.Service.METRICS)
<<<<<<< HEAD
      .put(new ImmutablePair<List<HttpMethod>, Pattern>(ImmutableList.of(HttpMethod.GET, HttpMethod.POST),
                                                        Pattern.compile(TRANSACTIONS_STATE_PATH)),
                                                        // todo change to Constants.Service.DATASET_MANAGER
                                                        Constants.Service.APP_FABRIC_HTTP)
      .put(new ImmutablePair<List<HttpMethod>, Pattern>(ImmutableList.of(HttpMethod.PUT),
                                                        Pattern.compile(TRANSACTION_ID_PATH)),
=======
      .put(new ImmutablePair<List<HttpMethod>, Pattern>(ImmutableList.of(HttpMethod.DELETE),
                                                        Pattern.compile(DELETE_PATH)),
                                                        Constants.Service.APP_FABRIC_HTTP)
      .put(new ImmutablePair<List<HttpMethod>, Pattern>(ImmutableList.of(HttpMethod.GET),
                                                        Pattern.compile(TRANSACTIONS_PATH)),
>>>>>>> 59303aef
                                                        // todo change to Constants.Service.DATASET_MANAGER
                                                        Constants.Service.APP_FABRIC_HTTP)
      .build();

  public static String getRoutingPath(String requestPath, String method) {
    if (!ALLOWED_METHODS_MAP.containsKey(method)) {
      return null;
    }

    for (Map.Entry<ImmutablePair<List<HttpMethod>, Pattern>, String> uriPattern : ROUTING_MAP.entrySet()) {
      Matcher match = uriPattern.getKey().getSecond().matcher(requestPath);
      if (match.find()) {
        if (uriPattern.getKey().getFirst().contains(ALLOWED_METHODS_MAP.get(method))) {
          return uriPattern.getValue();
        }
      }
    }
    return null;
  }
}<|MERGE_RESOLUTION|>--- conflicted
+++ resolved
@@ -86,21 +86,16 @@
       .put(new ImmutablePair<List<HttpMethod>, Pattern>(ImmutableList.of(HttpMethod.GET),
                                                         Pattern.compile(LOGHANDLER_PATH)),
                                                         Constants.Service.METRICS)
-<<<<<<< HEAD
       .put(new ImmutablePair<List<HttpMethod>, Pattern>(ImmutableList.of(HttpMethod.GET, HttpMethod.POST),
                                                         Pattern.compile(TRANSACTIONS_STATE_PATH)),
                                                         // todo change to Constants.Service.DATASET_MANAGER
                                                         Constants.Service.APP_FABRIC_HTTP)
       .put(new ImmutablePair<List<HttpMethod>, Pattern>(ImmutableList.of(HttpMethod.PUT),
                                                         Pattern.compile(TRANSACTION_ID_PATH)),
-=======
+                                                        // todo change to Constants.Service.DATASET_MANAGER
+                                                        Constants.Service.APP_FABRIC_HTTP)
       .put(new ImmutablePair<List<HttpMethod>, Pattern>(ImmutableList.of(HttpMethod.DELETE),
                                                         Pattern.compile(DELETE_PATH)),
-                                                        Constants.Service.APP_FABRIC_HTTP)
-      .put(new ImmutablePair<List<HttpMethod>, Pattern>(ImmutableList.of(HttpMethod.GET),
-                                                        Pattern.compile(TRANSACTIONS_PATH)),
->>>>>>> 59303aef
-                                                        // todo change to Constants.Service.DATASET_MANAGER
                                                         Constants.Service.APP_FABRIC_HTTP)
       .build();
 
