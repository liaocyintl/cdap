--- conflicted
+++ resolved
@@ -24,11 +24,7 @@
 # Optional tag to checkout - All released versions of this script should set this
 CDAP_TAG='v4.0.2'
 # The CDAP package version passed to Chef
-<<<<<<< HEAD
 CDAP_VERSION=${CDAP_VERSION:-4.1.0-SNAPSHOT-1}
-=======
-CDAP_VERSION=${CDAP_VERSION:-4.0.2-1}
->>>>>>> 19fb56aa
 # The version of Chef to install
 CHEF_VERSION=${CHEF_VERSION:-12.10.24}
 # cdap-site.xml configuration parameters
