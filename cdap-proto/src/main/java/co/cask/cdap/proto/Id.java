/*
 * Copyright © 2014-2015 Cask Data, Inc.
 *
 * Licensed under the Apache License, Version 2.0 (the "License"); you may not
 * use this file except in compliance with the License. You may obtain a copy of
 * the License at
 *
 * http://www.apache.org/licenses/LICENSE-2.0
 *
 * Unless required by applicable law or agreed to in writing, software
 * distributed under the License is distributed on an "AS IS" BASIS, WITHOUT
 * WARRANTIES OR CONDITIONS OF ANY KIND, either express or implied. See the
 * License for the specific language governing permissions and limitations under
 * the License.
 */

package co.cask.cdap.proto;

import com.google.common.base.CharMatcher;
import com.google.common.base.Objects;
import com.google.common.base.Preconditions;
import com.google.common.base.Splitter;
import com.google.common.collect.Iterables;

/**
 * Contains collection of classes representing different types of Ids.
 */
public final class Id  {

  private static boolean isId(String name) {
    return CharMatcher.inRange('A', 'Z')
      .or(CharMatcher.inRange('a', 'z'))
      .or(CharMatcher.is('-'))
      .or(CharMatcher.is('_'))
      .or(CharMatcher.inRange('0', '9')).matchesAllOf(name);
  }

  /**
   * Allow '.' and '$' for dataset ids since they can be fully qualified class names
   */
  private static boolean isValidDatasetId(String datasetId) {
    return CharMatcher.inRange('A', 'Z')
      .or(CharMatcher.inRange('a', 'z'))
      .or(CharMatcher.is('-'))
      .or(CharMatcher.is('_'))
      .or(CharMatcher.inRange('0', '9'))
      .or(CharMatcher.is('.'))
      .or(CharMatcher.is('$')).matchesAllOf(datasetId);
  }

  /**
   * Represents ID of a namespace.
   */
  public static final class Namespace {
    private final String id;

    public Namespace(String id) {
      Preconditions.checkNotNull(id, "Namespace cannot be null.");
      Preconditions.checkArgument(isId(id), "Namespace has an incorrect format.");
      this.id = id;
    }

    public String getId() {
      return id;
    }

    @Override
    public boolean equals(Object o) {
      if (this == o) {
        return true;
      }
      if (o == null || getClass() != o.getClass()) {
        return false;
      }

      return id.equals(((Namespace) o).id);
    }

    @Override
    public int hashCode() {
      return Objects.hashCode(id);
    }

    public static Namespace from(String namespace) {
      return new Namespace(namespace);
    }

    @Override
    public String toString() {
      return id;
    }
  }

  /**
   * Application Id identifies a given application.
   * Application is global unique if used within context of namespace.
   */
  public static final class Application {
    private final Namespace namespace;
    private final String applicationId;

    public Application(final Namespace namespace, final String applicationId) {
      Preconditions.checkNotNull(namespace, "Namespace cannot be null.");
      Preconditions.checkNotNull(applicationId, "Application cannot be null.");
      this.namespace = namespace;
      this.applicationId = applicationId;
    }

    public Namespace getNamespace() {
      return namespace;
    }

    public String getNamespaceId() {
      return namespace.getId();
    }

    public String getId() {
      return applicationId;
    }

    @Override
    public boolean equals(Object o) {
      if (this == o) {
        return true;
      }
      if (o == null || getClass() != o.getClass()) {
        return false;
      }

      Application that = (Application) o;
      return namespace.equals(that.namespace) && applicationId.equals(that.applicationId);
    }

    @Override
    public int hashCode() {
      return Objects.hashCode(namespace, applicationId);
    }

    public static Application from(Namespace id, String application) {
      return new Application(id, application);
    }

    public static Application from(String namespaceId, String applicationId) {
      return new Application(Namespace.from(namespaceId), applicationId);
    }
  }

  /**
   * Program Id identifies a given program.
   * Program is global unique if used within context of namespace and application.
   */
  public static class Program {
    private final Application application;
    private final String id;

    public Program(Application application, final String id) {
      Preconditions.checkNotNull(application, "Application cannot be null.");
      Preconditions.checkNotNull(id, "Id cannot be null.");
      this.application = application;
      this.id = id;
    }

    public String getId() {
      return id;
    }

    public String getApplicationId() {
      return application.getId();
    }

    public String getNamespaceId() {
      return application.getNamespaceId();
    }

    public Application getApplication() {
      return application;
    }

    @Override
    public boolean equals(Object o) {
      if (this == o) {
        return true;
      }
      if (o == null || getClass() != o.getClass()) {
        return false;
      }

      Program program = (Program) o;
      return application.equals(program.application) && id.equals(program.id);
    }

    @Override
    public int hashCode() {
      int result = application.hashCode();
      result = 31 * result + id.hashCode();
      return result;
    }

    public static Program from(Application appId, String pgmId) {
      return new Program(appId, pgmId);
    }

    public static Program from(String namespaceId, String appId, String pgmId) {
      return new Program(new Application(new Namespace(namespaceId), appId), pgmId);
    }

    @Override
    public String toString() {
      StringBuilder sb = new StringBuilder("ProgramId(");

      sb.append("namespaceId:");
      if (this.application.getNamespaceId() == null) {
        sb.append("null");
      } else {
        sb.append(this.application.getNamespaceId());
      }
      sb.append(", applicationId:");
      if (this.application.getId() == null) {
        sb.append("null");
      } else {
        sb.append(this.application.getId());
      }
      sb.append(", runnableId:");
      if (this.id == null) {
        sb.append("null");
      } else {
        sb.append(this.id);
      }
      sb.append(")");
      return sb.toString();
    }
  }

  /**
   * Represents ID of a Notification feed.
   */
  public static class NotificationFeed {

    private final Namespace namespace;
    private final String category;
    private final String name;

    private final String description;

    /**
     * {@link NotificationFeed} object from an id in the form of "namespace.category.name".
     *
     * @param id id of the notification feed to build
     * @return a {@link NotificationFeed} object which id is the same as {@code id}
     * @throws IllegalArgumentException when the id doesn't match a valid feed id
     */
    public static NotificationFeed fromId(String id) {
      String[] idParts = id.split("\\.");
      if (idParts.length != 3) {
        throw new IllegalArgumentException(String.format("Id %s is not a valid feed id.", id));
      }
      return new NotificationFeed(idParts[0], idParts[1], idParts[2], "");
    }

    private NotificationFeed(String namespace, String category, String name, String description) {
      Preconditions.checkArgument(namespace != null && !namespace.isEmpty(),
                                  "Namespace value cannot be null or empty.");
      Preconditions.checkArgument(category != null && !category.isEmpty(), "Category value cannot be null or empty.");
      Preconditions.checkArgument(name != null && !name.isEmpty(), "Name value cannot be null or empty.");
      Preconditions.checkArgument(isId(namespace) && isId(category) && isId(name),
                                  "Namespace, category or name has a wrong format.");

      this.namespace = Namespace.from(namespace);
      this.category = category;
      this.name = name;
      this.description = description;
    }

    public String getCategory() {
      return category;
    }

    public String getId() {
      return String.format("%s.%s.%s", namespace.getId(), category, name);
    }

    public String getNamespaceId() {
      return namespace.getId();
    }

    public String getName() {
      return name;
    }

    public String getDescription() {
      return description;
    }

    /**
     * Builder used to build {@link NotificationFeed}.
     */
    public static final class Builder {
      private String category;
      private String name;
      private String namespaceId;
      private String description;

      public Builder() {
        // No-op
      }

      public Builder(NotificationFeed feed) {
        this.namespaceId = feed.getNamespaceId();
        this.category = feed.getCategory();
        this.name = feed.getName();
        this.description = feed.getDescription();
      }

      public Builder setName(final String name) {
        this.name = name;
        return this;
      }

      public Builder setNamespaceId(final String namespace) {
        this.namespaceId = namespace;
        return this;
      }

      public Builder setDescription(final String description) {
        this.description = description;
        return this;
      }

      public Builder setCategory(final String category) {
        this.category = category;
        return this;
      }

      /**
       * @return a {@link NotificationFeed} object containing all the fields set in the builder.
       * @throws IllegalArgumentException if the namespaceId, category or name is invalid.
       */
      public NotificationFeed build() {
        return new NotificationFeed(namespaceId, category, name, description);
      }
    }

    @Override
    public String toString() {
      return Objects.toStringHelper(this)
        .add("namespace", namespace)
        .add("category", category)
        .add("name", name)
        .add("description", description)
        .toString();
    }

    @Override
    public boolean equals(Object o) {
      if (this == o) {
        return true;
      }
      if (o == null || getClass() != o.getClass()) {
        return false;
      }

      NotificationFeed that = (NotificationFeed) o;
      return Objects.equal(this.namespace, that.namespace)
        && Objects.equal(this.category, that.category)
        && Objects.equal(this.name, that.name);
    }

    @Override
    public int hashCode() {
      return Objects.hashCode(namespace, category, name);
    }
  }

  /**
   * Id.Stream uniquely identifies a stream.
   */
  public static final class Stream {
    private final String namespace;
    private final String streamName;
    private transient int hashCode;

    private Stream(final String namespace, final String streamName) {
      Preconditions.checkNotNull(namespace, "Namespace cannot be null.");
      Preconditions.checkNotNull(streamName, "Stream name cannot be null.");

      Preconditions.checkArgument(isId(namespace), "Stream namespace has an incorrect format.");
      Preconditions.checkArgument(isId(streamName),
                                  "Stream name can only contains alphanumeric, '-' and '_' characters only.");

      this.namespace = namespace;
      this.streamName = streamName;
    }

    public Namespace getNamespace() {
      return Id.Namespace.from(namespace);
    }

    public String getNamespaceId() {
      return namespace;
    }

    public String getName() {
      return streamName;
    }

    public static Stream from(Namespace id, String streamName) {
      return new Stream(id.getId(), streamName);
    }

    public static Stream from(String namespaceId, String streamName) {
      return new Stream(namespaceId, streamName);
    }

    public String toId() {
      return String.format("%s.%s", namespace, streamName);
    }

    public static Stream fromId(String id) {
      Iterable<String> comps = Splitter.on('.').omitEmptyStrings().split(id);
      Preconditions.checkArgument(2 == Iterables.size(comps));

      String namespace = Iterables.get(comps, 0);
      String streamName = Iterables.get(comps, 1);
      return from(namespace, streamName);
    }

    @Override
    public int hashCode() {
      int h = hashCode;
      if (h == 0) {
        h = 31 * namespace.hashCode() + streamName.hashCode();
        hashCode = h;
      }
      return h;
    }

    @Override
    public boolean equals(Object o) {
      if (this == o) {
        return true;
      }
      if (o == null || getClass() != o.getClass()) {
        return false;
      }

      Stream that = (Stream) o;

      return this.namespace.equals(that.namespace) &&
        this.streamName.equals(that.streamName);
    }

    @Override
    public String toString() {
      return Objects.toStringHelper(this)
        .add("namespace", namespace)
        .add("streamName", streamName)
        .toString();
    }
  }

  /**
   * Dataset Type Id identifies a given dataset module.
   */
  public static final class DatasetType {
    private final Namespace namespace;
<<<<<<< HEAD
    private final String typeId;

    public DatasetType(final Namespace namespace, final String typeId) {
      Preconditions.checkNotNull(namespace, "Namespace cannot be null.");
      Preconditions.checkNotNull(typeId, "Dataset type id cannot be null.");
      Preconditions.checkArgument(isValidDatasetId(typeId), "Invalid characters found in dataset type Id. '" +
        typeId + "'. Module id can contain alphabets, numbers or _, -, . or $ characters");
      this.namespace = namespace;
      this.typeId = typeId;
=======
    private final String typeName;

    private DatasetType(Namespace namespace, String typeName) {
      Preconditions.checkNotNull(namespace, "Namespace cannot be null.");
      Preconditions.checkNotNull(typeName, "Dataset type id cannot be null.");
      Preconditions.checkArgument(isValidDatasetId(typeName), "Invalid characters found in dataset type Id. '" +
        typeName + "'. Module id can contain alphabets, numbers or _, -, . or $ characters");
      this.namespace = namespace;
      this.typeName = typeName;
>>>>>>> ccf36f8d
    }

    public Namespace getNamespace() {
      return namespace;
    }

    public String getNamespaceId() {
      return namespace.getId();
    }

<<<<<<< HEAD
    public String getId() {
      return typeId;
=======
    public String getTypeName() {
      return typeName;
>>>>>>> ccf36f8d
    }

    @Override
    public boolean equals(Object o) {
      if (this == o) {
        return true;
      }
      if (o == null || getClass() != o.getClass()) {
        return false;
      }

      DatasetType that = (DatasetType) o;
<<<<<<< HEAD
      return namespace.equals(that.namespace) && typeId.equals(that.typeId);
=======
      return namespace.equals(that.namespace) && typeName.equals(that.typeName);
>>>>>>> ccf36f8d
    }

    @Override
    public int hashCode() {
<<<<<<< HEAD
      return Objects.hashCode(namespace, typeId);
=======
      return Objects.hashCode(namespace, typeName);
>>>>>>> ccf36f8d
    }

    @Override
    public String toString() {
      return Objects.toStringHelper(this)
        .add("namespace", namespace)
<<<<<<< HEAD
        .add("type", typeId)
=======
        .add("typeName", typeName)
>>>>>>> ccf36f8d
        .toString();
    }

    public static DatasetType from(Namespace id, String typeId) {
      return new DatasetType(id, typeId);
    }

    public static DatasetType from(String namespaceId, String typeId) {
      return new DatasetType(Namespace.from(namespaceId), typeId);
    }
  }

  /**
   * Dataset Module Id identifies a given dataset module.
   */
  public static final class DatasetModule {
    private final Namespace namespace;
    private final String moduleId;

    private DatasetModule(Namespace namespace, String moduleId) {
      Preconditions.checkNotNull(namespace, "Namespace cannot be null.");
      Preconditions.checkNotNull(moduleId, "Dataset module id cannot be null.");
      Preconditions.checkArgument(isValidDatasetId(moduleId), "Invalid characters found in dataset module Id. '" +
        moduleId + "'. Module id can contain alphabets, numbers or _, -, . or $ characters");
      this.namespace = namespace;
      this.moduleId = moduleId;
    }

    public Namespace getNamespace() {
      return namespace;
    }

    public String getNamespaceId() {
      return namespace.getId();
    }

    public String getId() {
      return moduleId;
    }

    @Override
    public boolean equals(Object o) {
      if (this == o) {
        return true;
      }
      if (o == null || getClass() != o.getClass()) {
        return false;
      }

      DatasetModule that = (DatasetModule) o;
      return namespace.equals(that.namespace) && moduleId.equals(that.moduleId);
    }

    @Override
    public int hashCode() {
      return Objects.hashCode(namespace, moduleId);
    }

    @Override
    public String toString() {
      return Objects.toStringHelper(this)
       .add("namespace", namespace)
       .add("module", moduleId)
       .toString();
    }

    public static DatasetModule from(Namespace id, String moduleId) {
      return new DatasetModule(id, moduleId);
    }

    public static DatasetModule from(String namespaceId, String moduleId) {
      return new DatasetModule(Namespace.from(namespaceId), moduleId);
    }
  }

  /**
   * Dataset Instance Id identifies a given dataset instance.
   */
  public static final class DatasetInstance {
    private final Namespace namespace;
    private final String instanceId;

    private DatasetInstance(Namespace namespace, String instanceId) {
      Preconditions.checkNotNull(namespace, "Namespace cannot be null.");
      Preconditions.checkNotNull(instanceId, "Dataset instance id cannot be null.");
      Preconditions.checkArgument(isValidDatasetId(instanceId), "Invalid characters found in dataset instance id. '" +
        instanceId + "'. Instance id can contain alphabets, numbers or _, -, . or $ characters");
      this.namespace = namespace;
      this.instanceId = instanceId;
    }

    public Namespace getNamespace() {
      return namespace;
    }

    public String getNamespaceId() {
      return namespace.getId();
    }

    public String getId() {
      return instanceId;
    }

    @Override
    public boolean equals(Object o) {
      if (this == o) {
        return true;
      }
      if (o == null || getClass() != o.getClass()) {
        return false;
      }

      DatasetInstance that = (DatasetInstance) o;
      return namespace.equals(that.namespace) && instanceId.equals(that.instanceId);
    }

    @Override
    public int hashCode() {
      return Objects.hashCode(namespace, instanceId);
    }

    @Override
    public String toString() {
      return Objects.toStringHelper(this)
        .add("namespace", namespace)
        .add("instance", instanceId)
        .toString();
    }

    public static DatasetInstance from(Namespace id, String instanceId) {
      return new DatasetInstance(id, instanceId);
    }

    public static DatasetInstance from(String namespaceId, String instanceId) {
      return new DatasetInstance(Namespace.from(namespaceId), instanceId);
    }
  }
}<|MERGE_RESOLUTION|>--- conflicted
+++ resolved
@@ -463,17 +463,6 @@
    */
   public static final class DatasetType {
     private final Namespace namespace;
-<<<<<<< HEAD
-    private final String typeId;
-
-    public DatasetType(final Namespace namespace, final String typeId) {
-      Preconditions.checkNotNull(namespace, "Namespace cannot be null.");
-      Preconditions.checkNotNull(typeId, "Dataset type id cannot be null.");
-      Preconditions.checkArgument(isValidDatasetId(typeId), "Invalid characters found in dataset type Id. '" +
-        typeId + "'. Module id can contain alphabets, numbers or _, -, . or $ characters");
-      this.namespace = namespace;
-      this.typeId = typeId;
-=======
     private final String typeName;
 
     private DatasetType(Namespace namespace, String typeName) {
@@ -483,7 +472,6 @@
         typeName + "'. Module id can contain alphabets, numbers or _, -, . or $ characters");
       this.namespace = namespace;
       this.typeName = typeName;
->>>>>>> ccf36f8d
     }
 
     public Namespace getNamespace() {
@@ -494,13 +482,8 @@
       return namespace.getId();
     }
 
-<<<<<<< HEAD
-    public String getId() {
-      return typeId;
-=======
     public String getTypeName() {
       return typeName;
->>>>>>> ccf36f8d
     }
 
     @Override
@@ -513,31 +496,19 @@
       }
 
       DatasetType that = (DatasetType) o;
-<<<<<<< HEAD
-      return namespace.equals(that.namespace) && typeId.equals(that.typeId);
-=======
       return namespace.equals(that.namespace) && typeName.equals(that.typeName);
->>>>>>> ccf36f8d
-    }
-
-    @Override
-    public int hashCode() {
-<<<<<<< HEAD
-      return Objects.hashCode(namespace, typeId);
-=======
+    }
+
+    @Override
+    public int hashCode() {
       return Objects.hashCode(namespace, typeName);
->>>>>>> ccf36f8d
     }
 
     @Override
     public String toString() {
       return Objects.toStringHelper(this)
         .add("namespace", namespace)
-<<<<<<< HEAD
-        .add("type", typeId)
-=======
         .add("typeName", typeName)
->>>>>>> ccf36f8d
         .toString();
     }
 
