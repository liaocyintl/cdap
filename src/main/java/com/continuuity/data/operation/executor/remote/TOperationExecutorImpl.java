--- conflicted
+++ resolved
@@ -41,11 +41,8 @@
 import com.continuuity.data.operation.ttqueue.admin.GetGroupID;
 import com.continuuity.data.operation.ttqueue.admin.GetQueueInfo;
 import com.continuuity.data.operation.ttqueue.admin.QueueConfigure;
-<<<<<<< HEAD
-=======
 import com.continuuity.data.operation.ttqueue.admin.QueueConfigureGroups;
 import com.continuuity.data.operation.ttqueue.admin.QueueDropInflight;
->>>>>>> 39e418b5
 import com.continuuity.data.operation.ttqueue.admin.QueueInfo;
 import org.apache.thrift.TException;
 import org.slf4j.Logger;
@@ -614,19 +611,11 @@
     try {
       OperationContext context = unwrap(tcontext);
       GetQueueInfo getQueueInfo = unwrap(tGetQueueInfo);
-<<<<<<< HEAD
       OperationResult<QueueInfo> queueInfo = this.opex.execute(context, getQueueInfo);
       if (Log.isTraceEnabled()) {
         Log.trace("GetQueueInfo successful: " + (queueInfo.isEmpty() ? "<empty>" : queueInfo.getValue()));
       }
       TQueueInfo tQueueInfo = wrap(queueInfo);
-=======
-      OperationResult<QueueInfo> queueInfo =
-          this.opex.execute(context, getQueueInfo);
-      if (Log.isTraceEnabled()) Log.trace("GetQueueInfo successful: " +
-          (queueInfo.isEmpty() ? "<empty>" : queueInfo.getValue()));
-      TQueueInfo tQueueInfo =  wrap(queueInfo);
->>>>>>> 39e418b5
 
       helper.finish(queueInfo.isEmpty() ? NoData : Success);
       return tQueueInfo;
@@ -684,13 +673,9 @@
       OperationContext context = unwrap(tcontext);
       QueueConfigure queueConfigure = unwrap(tQueueConfigure);
       this.opex.execute(context, queueConfigure);
-<<<<<<< HEAD
       if (Log.isTraceEnabled()) {
         Log.trace("Queue configure successful.");
       }
-=======
-      if (Log.isTraceEnabled()) Log.trace("Queue configure successful.");
->>>>>>> 39e418b5
       helper.success();
 
     } catch (OperationException e) {
