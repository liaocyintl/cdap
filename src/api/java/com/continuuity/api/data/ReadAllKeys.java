--- conflicted
+++ resolved
@@ -9,13 +9,11 @@
  */
 public class ReadAllKeys implements ReadOperation {
 
-<<<<<<< HEAD
   /** Unique id for the operation */
   private final long id = OperationBase.getId();
-=======
+
   /** the name of the table */
   private final String table;
->>>>>>> ece07590
 
   /** The number of keys to offset by */
   private final int offset;
@@ -74,4 +72,4 @@
   public long getId() {
     return id;
   }
-}
+}