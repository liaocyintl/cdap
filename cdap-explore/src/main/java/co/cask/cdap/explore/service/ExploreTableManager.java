/*
 * Copyright © 2015-2016 Cask Data, Inc.
 *
 * Licensed under the Apache License, Version 2.0 (the "License"); you may not
 * use this file except in compliance with the License. You may obtain a copy of
 * the License at
 *
 * http://www.apache.org/licenses/LICENSE-2.0
 *
 * Unless required by applicable law or agreed to in writing, software
 * distributed under the License is distributed on an "AS IS" BASIS, WITHOUT
 * WARRANTIES OR CONDITIONS OF ANY KIND, either express or implied. See the
 * License for the specific language governing permissions and limitations under
 * the License.
 */

package co.cask.cdap.explore.service;

import co.cask.cdap.api.data.batch.RecordScannable;
import co.cask.cdap.api.data.batch.RecordWritable;
import co.cask.cdap.api.data.format.FormatSpecification;
import co.cask.cdap.api.data.format.StructuredRecord;
import co.cask.cdap.api.data.schema.Schema;
import co.cask.cdap.api.data.schema.UnsupportedTypeException;
import co.cask.cdap.api.dataset.Dataset;
import co.cask.cdap.api.dataset.DatasetProperties;
import co.cask.cdap.api.dataset.DatasetSpecification;
import co.cask.cdap.api.dataset.lib.FileSet;
import co.cask.cdap.api.dataset.lib.FileSetProperties;
import co.cask.cdap.api.dataset.lib.ObjectMappedTable;
import co.cask.cdap.api.dataset.lib.PartitionKey;
import co.cask.cdap.api.dataset.lib.PartitionedFileSet;
import co.cask.cdap.api.dataset.lib.Partitioning;
import co.cask.cdap.api.dataset.table.Table;
import co.cask.cdap.common.DatasetNotFoundException;
import co.cask.cdap.common.conf.Constants;
import co.cask.cdap.data.dataset.SystemDatasetInstantiator;
import co.cask.cdap.data.dataset.SystemDatasetInstantiatorFactory;
import co.cask.cdap.explore.table.AlterStatementBuilder;
import co.cask.cdap.explore.table.CreateStatementBuilder;
import co.cask.cdap.explore.utils.ExploreTableNaming;
import co.cask.cdap.hive.datasets.DatasetStorageHandler;
import co.cask.cdap.hive.objectinspector.ObjectInspectorFactory;
import co.cask.cdap.hive.stream.StreamStorageHandler;
import co.cask.cdap.internal.io.ReflectionSchemaGenerator;
import co.cask.cdap.internal.io.SchemaTypeAdapter;
import co.cask.cdap.proto.QueryHandle;
import co.cask.cdap.proto.id.DatasetId;
import co.cask.cdap.proto.id.StreamId;
import com.google.common.base.Preconditions;
import com.google.common.collect.ImmutableMap;
import com.google.common.collect.Lists;
import com.google.common.io.Closeables;
import com.google.gson.Gson;
import com.google.gson.GsonBuilder;
import com.google.inject.Inject;
import org.apache.hadoop.conf.Configuration;
import org.apache.hadoop.hive.serde2.objectinspector.ObjectInspector;
import org.apache.hadoop.hive.serde2.objectinspector.StructField;
import org.apache.hadoop.hive.serde2.objectinspector.StructObjectInspector;
import org.apache.twill.filesystem.Location;
import org.slf4j.Logger;
import org.slf4j.LoggerFactory;

import java.io.IOException;
import java.lang.reflect.Type;
import java.sql.SQLException;
import java.util.ArrayList;
import java.util.Collections;
import java.util.List;
import java.util.Map;
import java.util.Objects;
import javax.annotation.Nullable;

/**
 * Executes disabling and enabling of datasets and streams and adding and dropping of partitions.
 */
public class ExploreTableManager {
  private static final Logger LOG = LoggerFactory.getLogger(ExploreTableManager.class);

  // A GSON object that knows how to serialize Schema type.
  private static final Gson GSON = new GsonBuilder()
    .registerTypeAdapter(Schema.class, new SchemaTypeAdapter())
    .create();

  // additional session configuration to make Hive fail without sleep/retry if it can't acquire locks
  private static final Map<String, String> IMMEDIATE_TIMEOUT_CONF =
    ImmutableMap.of("hive.lock.numretries", "0",
                    "hive.lock.sleep.between.retries", "1");

  private final ExploreService exploreService;
  private final SystemDatasetInstantiatorFactory datasetInstantiatorFactory;
  private final ExploreTableNaming tableNaming;
  private final boolean shouldEscapeColumns;

  @Inject
  public ExploreTableManager(ExploreService exploreService,
                             SystemDatasetInstantiatorFactory datasetInstantiatorFactory,
                             ExploreTableNaming tableNaming,
                             Configuration hConf) {
    this.exploreService = exploreService;
    this.datasetInstantiatorFactory = datasetInstantiatorFactory;
    this.tableNaming = tableNaming;
    this.shouldEscapeColumns = ExploreServiceUtils.shouldEscapeColumns(hConf);
  }

  /**
   * Enable exploration on a stream by creating a corresponding Hive table. Enabling exploration on a
   * stream that has already been enabled is a no-op. Assumes the stream actually exists.
   *
   * @param tableName name of the Hive table to create
   * @param streamId the ID of the stream
   * @param formatSpec the format specification for the table
   * @return query handle for creating the Hive table for the stream
   * @throws UnsupportedTypeException if the stream schema is not compatible with Hive
   * @throws ExploreException if there was an exception submitting the create table statement
   * @throws SQLException if there was a problem with the create table statement
   */
  public QueryHandle enableStream(String tableName, StreamId streamId, FormatSpecification formatSpec)
    throws UnsupportedTypeException, ExploreException, SQLException {
    String streamName = streamId.getStream();
    LOG.debug("Enabling explore for stream {} with table {}", streamId, tableName);

    // schema of a stream is always timestamp, headers, and then the schema of the body.
    List<Schema.Field> fields = Lists.newArrayList(
      Schema.Field.of("ts", Schema.of(Schema.Type.LONG)),
      Schema.Field.of("headers", Schema.mapOf(Schema.of(Schema.Type.STRING), Schema.of(Schema.Type.STRING))));
    if (formatSpec.getSchema() != null) {
      fields.addAll(formatSpec.getSchema().getFields());
    }
    Schema schema = Schema.recordOf("streamEvent", fields);

    Map<String, String> serdeProperties = ImmutableMap.of(
      Constants.Explore.STREAM_NAME, streamName,
      Constants.Explore.STREAM_NAMESPACE, streamId.getNamespace(),
      Constants.Explore.FORMAT_SPEC, GSON.toJson(formatSpec));

    String createStatement = new CreateStatementBuilder(streamName, tableName, shouldEscapeColumns)
      .setSchema(schema)
      .setTableComment("CDAP Stream")
      .buildWithStorageHandler(StreamStorageHandler.class.getName(), serdeProperties);

    LOG.debug("Running create statement for stream {} with table {}: {}", streamName, tableName, createStatement);

    return exploreService.execute(streamId.getParent(), createStatement);
  }

  /**
   * Disable exploration on the given stream by dropping the Hive table for the stream.
   *
   * @param tableName name of the table to delete
   * @param streamId the ID of the stream to disable
   * @return the query handle for disabling the stream
   * @throws ExploreException if there was an exception dropping the table
   * @throws SQLException if there was a problem with the drop table statement
   */
  public QueryHandle disableStream(String tableName, StreamId streamId) throws ExploreException, SQLException {
    LOG.debug("Disabling explore for stream {} with table {}", streamId, tableName);
    String deleteStatement = generateDeleteTableStatement(tableName);
    return exploreService.execute(streamId.getParent(), deleteStatement);
  }

  /**
   * Enable ad-hoc exploration on the given dataset by creating a corresponding Hive table. If exploration has
   * already been enabled on the dataset, this will be a no-op. Assumes the dataset actually exists.
   *
   * @param datasetId the ID of the dataset to enable
   * @param spec the specification for the dataset to enable
   * @return query handle for creating the Hive table for the dataset
   * @throws IllegalArgumentException if some required dataset property like schema is not set
   * @throws UnsupportedTypeException if the schema of the dataset is not compatible with Hive
   * @throws ExploreException if there was an exception submitting the create table statement
   * @throws SQLException if there was a problem with the create table statement
   * @throws DatasetNotFoundException if the dataset had to be instantiated, but could not be found
   * @throws ClassNotFoundException if the was a missing class when instantiating the dataset
   */
  public QueryHandle enableDataset(DatasetId datasetId, DatasetSpecification spec)
    throws IllegalArgumentException, ExploreException, SQLException,
    UnsupportedTypeException, DatasetNotFoundException, ClassNotFoundException {

    Dataset dataset = null;
    String createStatement;
    try (SystemDatasetInstantiator datasetInstantiator = datasetInstantiatorFactory.create()) {
<<<<<<< HEAD
      dataset = datasetInstantiator.getDataset(datasetId);
      if (dataset == null) {
        throw new DatasetNotFoundException(datasetId);
      }
=======
      dataset = datasetInstantiator.getDataset(datasetId.toId());
>>>>>>> eefe20c3
      createStatement = generateCreateStatement(dataset, spec, datasetId, tableNaming.getTableName(datasetId));
    } catch (IOException e) {
      LOG.error("Exception instantiating dataset {}.", datasetId, e);
      throw new ExploreException("Exception while trying to instantiate dataset " + datasetId);
    } finally {
      Closeables.closeQuietly(dataset);
    }

    if (createStatement != null) {
      return exploreService.execute(datasetId.getParent(), createStatement);
    } else {
      // if the dataset is not explorable, this is a no op.
      return QueryHandle.NO_OP;
    }
  }

  /**
   * Update ad-hoc exploration on the given dataset by altering the corresponding Hive table. If exploration has
   * not been enabled on the dataset, this will fail. Assumes the dataset actually exists.
   *
   * @param datasetId the ID of the dataset to enable
   * @param spec the specification for the dataset to enable
   * @return query handle for creating the Hive table for the dataset
   * @throws IllegalArgumentException if some required dataset property like schema is not set
   * @throws UnsupportedTypeException if the schema of the dataset is not compatible with Hive
   * @throws ExploreException if there was an exception submitting the create table statement
   * @throws SQLException if there was a problem with the create table statement
   * @throws DatasetNotFoundException if the dataset had to be instantiated, but could not be found
   * @throws ClassNotFoundException if the was a missing class when instantiating the dataset
   */
  public QueryHandle updateDataset(DatasetId datasetId,
                                   DatasetSpecification spec, DatasetSpecification oldSpec)
    throws IllegalArgumentException, ExploreException, SQLException,
    UnsupportedTypeException, DatasetNotFoundException, ClassNotFoundException {

    String tableName = tableNaming.getTableName(datasetId);
    // If table does not exist, nothing to be done
    try {
      exploreService.getTableInfo(datasetId.getNamespace(), tableName);
    } catch (TableNotFoundException e) {
      // the dataset was not enabled for explore before;
      // but the new spec may be explorable, so attempt to enable it
      return enableDataset(datasetId, spec);
    }

    Dataset dataset = null;
    List<String> alterStatements;
    try (SystemDatasetInstantiator datasetInstantiator = datasetInstantiatorFactory.create()) {
<<<<<<< HEAD
      dataset = datasetInstantiator.getDataset(datasetId);
      if (dataset == null) {
        throw new DatasetNotFoundException(datasetId);
      }
=======
      dataset = datasetInstantiator.getDataset(datasetId.toId());
>>>>>>> eefe20c3
      alterStatements = generateAlterStatements(datasetId, tableName, dataset, spec, oldSpec);
    } catch (IOException e) {
      LOG.error("Exception instantiating dataset {}.", datasetId, e);
      throw new ExploreException("Exception while trying to instantiate dataset " + datasetId);
    } finally {
      Closeables.closeQuietly(dataset);
    }

    LOG.trace("alter statements for update: {}", alterStatements);
    if (alterStatements == null || alterStatements.isEmpty()) {
      return QueryHandle.NO_OP;
    }
    if (alterStatements.size() == 1) {
      return exploreService.execute(datasetId.getParent(), alterStatements.get(0));
    }
    return exploreService.execute(datasetId.getParent(), alterStatements.toArray(new String[alterStatements.size()]));
  }

  /**
   * Disable exploration on the given dataset by dropping the Hive table for the dataset.
   *
   * @param datasetId the ID of the dataset to disable
   * @return the query handle for disabling the dataset
   * @throws ExploreException if there was an exception dropping the table
   * @throws SQLException if there was a problem with the drop table statement
   * @throws DatasetNotFoundException if the dataset had to be instantiated, but could not be found
   * @throws ClassNotFoundException if the was a missing class when instantiating the dataset
   */
  public QueryHandle disableDataset(DatasetId datasetId)
    throws ExploreException, SQLException, DatasetNotFoundException, ClassNotFoundException {
    LOG.debug("Disabling explore for dataset instance {}", datasetId);

    String tableName = tableNaming.getTableName(datasetId);
    // If table does not exist, nothing to be done
    try {
      exploreService.getTableInfo(datasetId.getNamespace(), tableName);
    } catch (TableNotFoundException e) {
      // Ignore exception, since this means table was not found.
      return QueryHandle.NO_OP;
    }

    Dataset dataset = null;
    String deleteStatement;
    try (SystemDatasetInstantiator datasetInstantiator = datasetInstantiatorFactory.create()) {
<<<<<<< HEAD
      dataset = datasetInstantiator.getDataset(datasetId);
      if (dataset == null) {
        throw new DatasetNotFoundException(datasetId);
      }
=======
      dataset = datasetInstantiator.getDataset(datasetId.toId());
>>>>>>> eefe20c3
      deleteStatement = generateDeleteStatement(dataset, tableName);
    } catch (IOException e) {
      LOG.error("Exception creating dataset classLoaderProvider for dataset {}.", datasetId, e);
      throw new ExploreException("Exception instantiating dataset " + datasetId);
    } finally {
      Closeables.closeQuietly(dataset);
    }

    if (deleteStatement != null) {
      LOG.debug("Running delete statement for dataset {} - {}", datasetId, deleteStatement);
      return exploreService.execute(datasetId.getParent(), deleteStatement);
    } else {
      return QueryHandle.NO_OP;
    }
  }

  /**
   * Adds a partition to the Hive table for the given dataset.
   *
   * @param datasetId the ID of the dataset to add a partition to
   * @param partitionKey the partition key to add
   * @param fsPath the path of the partition
   * @return the query handle for adding the partition the dataset
   * @throws ExploreException if there was an exception adding the partition
   * @throws SQLException if there was a problem with the add partition statement
   */
  public QueryHandle addPartition(DatasetId datasetId, PartitionKey partitionKey, String fsPath)
    throws ExploreException, SQLException {
    String addPartitionStatement = String.format(
      "ALTER TABLE %s ADD PARTITION %s LOCATION '%s'",
      tableNaming.getTableName(datasetId), generateHivePartitionKey(partitionKey), fsPath);

    LOG.debug("Add partition for key {} dataset {} - {}", partitionKey, datasetId, addPartitionStatement);

    return exploreService.execute(datasetId.getParent(), addPartitionStatement);
  }

  /**
   * Drop a partition from the Hive table for the given dataset.
   *
   * @param datasetId the ID of the dataset to drop the partition from
   * @param partitionKey the partition key to drop
   * @return the query handle for dropping the partition from the dataset
   * @throws ExploreException if there was an exception dropping the partition
   * @throws SQLException if there was a problem with the drop partition statement
   */
  public QueryHandle dropPartition(DatasetId datasetId, PartitionKey partitionKey)
    throws ExploreException, SQLException {

    String dropPartitionStatement = String.format(
      "ALTER TABLE %s DROP PARTITION %s",
      tableNaming.getTableName(datasetId), generateHivePartitionKey(partitionKey));

    LOG.debug("Drop partition for key {} dataset {} - {}", partitionKey, datasetId, dropPartitionStatement);

    return exploreService.execute(datasetId.getParent(), dropPartitionStatement, IMMEDIATE_TIMEOUT_CONF);
  }

  /**
   * Generate a Hive DDL statement to create a Hive table for the given dataset.
   *
   * @param dataset the instantiated dataset
   * @param spec the dataset specification
   * @param datasetId the dataset id
   * @return a CREATE TABLE statement, or null if the dataset is not explorable
   * @throws UnsupportedTypeException if the dataset is a RecordScannable of a type that is not supported by Hive
   */
  @Nullable
  private String generateCreateStatement(Dataset dataset, DatasetSpecification spec,
                                         DatasetId datasetId, String tableName) throws UnsupportedTypeException {

    String datasetName = datasetId.getDataset();
    Map<String, String> serdeProperties = ImmutableMap.of(
      Constants.Explore.DATASET_NAME, datasetId.getDataset(),
      Constants.Explore.DATASET_NAMESPACE, datasetId.getNamespace());

    // TODO: refactor exploration (CDAP-1573)
    // explore should only have logic related to exploration and not dataset logic.
    // CDAP-1573: all these instanceofs are a sign that this logic really belongs in each dataset instead of here
    // To be enabled for explore, a dataset must either be RecordScannable/Writable,
    // or it must be a FileSet or a PartitionedFileSet with explore enabled in it properties.
    if (dataset instanceof Table) {
      // valid for a table not to have a schema property. this logic should really be in Table
      return generateCreateStatementFromSchemaProperty(spec, datasetId, tableName, serdeProperties, false);
    }
    if (dataset instanceof ObjectMappedTable) {
      return generateCreateStatementFromSchemaProperty(spec, datasetId, tableName, serdeProperties, true);
    }

    boolean isRecordScannable = dataset instanceof RecordScannable;
    boolean isRecordWritable = dataset instanceof RecordWritable;
    if (isRecordScannable || isRecordWritable) {
      Type recordType = isRecordScannable ?
        ((RecordScannable) dataset).getRecordType() : ((RecordWritable) dataset).getRecordType();

      // if the type is a structured record, use the schema property to create the table
      // Use == because that's what same class means.
      if (StructuredRecord.class == recordType) {
        return generateCreateStatementFromSchemaProperty(spec, datasetId, tableName, serdeProperties, true);
      }

      // otherwise, derive the schema from the record type
      LOG.debug("Enabling explore for dataset instance {}", datasetName);
      return new CreateStatementBuilder(datasetName, tableName, shouldEscapeColumns)
        .setSchema(hiveSchemaFor(recordType))
        .setTableComment("CDAP Dataset")
        .buildWithStorageHandler(DatasetStorageHandler.class.getName(), serdeProperties);

    } else if (dataset instanceof FileSet || dataset instanceof PartitionedFileSet) {
      Map<String, String> properties = spec.getProperties();
      if (FileSetProperties.isExploreEnabled(properties)) {
        LOG.debug("Enabling explore for dataset instance {}", datasetName);
        return generateFileSetCreateStatement(datasetId, dataset, properties);
      }
    }
    // dataset is not explorable
    return null;
  }

  /**
   * Generate a create statement from the "schema" property of the dataset (specification). This is used for
   * Table, ObjectMappedTable and RecordScannables with record type StructuredRecord, all of which use the
   * {@link DatasetStorageHandler}.
   *
   * @param spec the dataset specification
   * @param datasetId the dataset id
   * @param serdeProperties properties to be passed to the {@link co.cask.cdap.hive.datasets.DatasetSerDe}
   * @param shouldErrorOnMissingSchema whether the schema is required.
   * @return a CREATE TABLE statement, or null if the dataset is not explorable
   * @throws UnsupportedTypeException if the schema cannot be represented in Hive
   * @throws IllegalArgumentException if the schema cannot be parsed, or if shouldErrorOnMissingSchema is true and
   *                                  the dataset spec does not contain a schema.
   */
  @Nullable
  private String generateCreateStatementFromSchemaProperty(DatasetSpecification spec, DatasetId datasetId,
                                                           String tableName, Map<String, String> serdeProperties,
                                                           boolean shouldErrorOnMissingSchema)
    throws UnsupportedTypeException {

    Schema schema = getSchemaFromProperty(spec, datasetId, shouldErrorOnMissingSchema);
    if (schema == null) {
      return null;
    }
    return new CreateStatementBuilder(datasetId.getDataset(), tableName, shouldEscapeColumns)
      .setSchema(schema)
      .setTableComment("CDAP Dataset")
      .buildWithStorageHandler(DatasetStorageHandler.class.getName(), serdeProperties);
  }

  /**
   * Read the schema from a dataset specification.
   *
   * @param spec the dataset specification
   * @param datasetId the dataset id
   * @param shouldErrorOnMissingSchema whether the schema is required.
   * @return a valid Schema, or null if the dataset spec does not have a schema
   * @throws IllegalArgumentException if the schema cannot be parsed, or if shouldErrorOnMissingSchema is true and
   *                                  the dataset spec does not contain a schema.
   */
  @Nullable
  private Schema getSchemaFromProperty(DatasetSpecification spec, DatasetId datasetId,
                                       boolean shouldErrorOnMissingSchema) {

    String schemaStr = spec.getProperty(DatasetProperties.SCHEMA);
    // if there is no schema property, we cannot create the table and this is an error
    if (schemaStr == null) {
      if (shouldErrorOnMissingSchema) {
        throw new IllegalArgumentException(String.format(
          "Unable to enable exploration on dataset %s because the %s property is not set.",
          datasetId.getDataset(), DatasetProperties.SCHEMA));
      } else {
        return null;
      }
    }

    try {
      return Schema.parseJson(schemaStr);
    } catch (IOException e) {
      // shouldn't happen because datasets are supposed to verify this, but just in case
      throw new IllegalArgumentException("Unable to parse schema for dataset " + datasetId);
    }
  }

  /**
   * Generate a create statement for a ((time-)partitioned) file set.
   *
   * @param dataset the instantiated dataset
   * @param datasetId the dataset id
   * @param properties the properties from dataset specification
   * @return a CREATE TABLE statement, or null if the dataset is not explorable
   * @throws IllegalArgumentException if the schema cannot be parsed, or if shouldErrorOnMissingSchema is true and
   *                                  the dataset spec does not contain a schema.
   */
  @Nullable
  private String generateFileSetCreateStatement(DatasetId datasetId, Dataset dataset,
                                                Map<String, String> properties) throws IllegalArgumentException {

    String tableName = tableNaming.getTableName(datasetId);
    Map<String, String> tableProperties = FileSetProperties.getTableProperties(properties);

    Location baseLocation;
    Partitioning partitioning = null;
    if (dataset instanceof PartitionedFileSet) {
      partitioning = ((PartitionedFileSet) dataset).getPartitioning();
      baseLocation = ((PartitionedFileSet) dataset).getEmbeddedFileSet().getBaseLocation();
    } else {
      baseLocation = ((FileSet) dataset).getBaseLocation();
    }

    CreateStatementBuilder createStatementBuilder =
      new CreateStatementBuilder(datasetId.getDataset(), tableName, shouldEscapeColumns)
        .setLocation(baseLocation)
        .setPartitioning(partitioning)
        .setTableProperties(tableProperties);

    String schema = FileSetProperties.getExploreSchema(properties);
    String format = FileSetProperties.getExploreFormat(properties);
    if (format != null) {
      if ("parquet".equals(format)) {
        return createStatementBuilder.setSchema(FileSetProperties.getExploreSchema(properties))
          .buildWithFileFormat("parquet");
      }
      // for text and csv, we know what to do
      Preconditions.checkArgument("text".equals(format) || "csv".equals(format),
                                  "Only text and csv are supported as native formats");
      Preconditions.checkNotNull(schema, "for native formats, explore schema must be given in dataset properties");
      String delimiter = null;
      if ("text".equals(format)) {
        delimiter = FileSetProperties.getExploreFormatProperties(properties).get("delimiter");
      } else if ("csv".equals(format)) {
        delimiter = ",";
      }
      return createStatementBuilder.setSchema(schema)
        .setRowFormatDelimited(delimiter, null)
        .buildWithFileFormat("TEXTFILE");
    } else {
      // for some odd reason, avro tables don't require schema.
      // They can be created by setting the avro.schema.literal table property
      if (schema != null) {
        createStatementBuilder.setSchema(schema);
      }
      // format not given, look for serde, input format, etc.
      String serde = FileSetProperties.getSerDe(properties);
      String inputFormat = FileSetProperties.getExploreInputFormat(properties);
      String outputFormat = FileSetProperties.getExploreOutputFormat(properties);

      Preconditions.checkArgument(serde != null && inputFormat != null && outputFormat != null,
                                  "All of SerDe, InputFormat and OutputFormat must be given in dataset properties");
      return createStatementBuilder.setRowFormatSerde(serde)
        .buildWithFormats(inputFormat, outputFormat);
    }
  }

  /**
   * Generate a Hive DDL statement to delete the Hive table for the given dataset.
   *
   * @param dataset the instantiated dataset
   * @param tableName the table name corresponding to the dataset
   * @return a DROP TABLE statement, or null if the dataset is not explorable
   */
  @Nullable
  private String generateDeleteStatement(Dataset dataset, String tableName) {
    if (dataset instanceof RecordScannable || dataset instanceof RecordWritable ||
      dataset instanceof FileSet || dataset instanceof PartitionedFileSet) {
      return generateDeleteTableStatement(tableName);
    }
    return null;
  }

  /**
   * Generates a sequence of SQL statements that alter the table for a dataset after its spec was updated.
   * @param datasetId the dataset id
   * @param tableName the name of the Hive table to alter
   * @param dataset the instantiated dataset
   * @param spec the new dataset specification
   * @param oldSpec the old dataset specification (before the update)
   * @return a list of statements to execute, or null if the table needs no altering
   * @throws UnsupportedTypeException if the table schema is given by a type that cannot be represented in Hive
   */
  @Nullable
  private List<String> generateAlterStatements(DatasetId datasetId, String tableName, Dataset dataset,
                                               DatasetSpecification spec, DatasetSpecification oldSpec)
    throws UnsupportedTypeException {

    if (dataset instanceof FileSet || dataset instanceof PartitionedFileSet) {
      Map<String, String> properties = spec.getProperties();
      if (FileSetProperties.isExploreEnabled(properties)) {
        return generateFileSetAlterStatements(datasetId, tableName, properties, oldSpec.getProperties());
      } else {
        // old spec was explorable but new spec is not -> disable explore
        return Collections.singletonList(generateDeleteStatement(dataset, tableName));
      }
    }

    // all other dataset types use DatasetStorageHandler and DatasetSerDe. ALTER TABLE is not supported for these
    // datasets (because Hive does not allow altering a table in no-native format).
    // see: https://cwiki.apache.org/confluence/display/Hive/StorageHandlers#StorageHandlers-DDL
    // therefore we have no choice but to drop and recreate the dataset
    String deleteStatement = generateDeleteStatement(dataset, tableName);
    String createStatement = generateCreateStatement(dataset, spec, datasetId, tableName);
    List<String> statements = new ArrayList<>();
    if (deleteStatement != null) {
      statements.add(deleteStatement);
    }
    if (createStatement != null) {
      statements.add(createStatement);
    }
    return statements;
  }

  /**
   * Generates a sequence of SQL statements that alter the table for a file set dataset after its spec was updated.
   * @param datasetId the dataset id
   * @param tableName the name of the Hive table to alter
   * @param properties the properties from the new dataset specification
   * @param oldProperties the properties from the old dataset specification (before the update)
   * @return a list of statements to execute, or null if the table needs no altering
   */
  @Nullable
  private List<String> generateFileSetAlterStatements(DatasetId datasetId, String tableName,
                                                      Map<String, String> properties,
                                                      Map<String, String> oldProperties)
    throws IllegalArgumentException {

    List<String> alterStatements = new ArrayList<>();

    Map<String, String> tableProperties = FileSetProperties.getTableProperties(properties);
    Map<String, String> oldTableProperties = FileSetProperties.getTableProperties(oldProperties);
    if (!oldTableProperties.equals(tableProperties)) {
      alterStatements.add(new AlterStatementBuilder(datasetId.getDataset(), tableName, shouldEscapeColumns)
                            .buildWithTableProperties(tableProperties));
    }

    String format = FileSetProperties.getExploreFormat(properties);
    Map<String, String> formatProps = FileSetProperties.getExploreFormatProperties(properties);
    String oldFormat = FileSetProperties.getExploreFormat(oldProperties);
    Map<String, String> oldFormatProps = FileSetProperties.getExploreFormatProperties(oldProperties);

    if (format != null) {
      if (!(format.equals(oldFormat) && formatProps.equals(oldFormatProps))) {
        if ("parquet".equals(format)) {
          alterStatements.add(new AlterStatementBuilder(datasetId.getDataset(), tableName, shouldEscapeColumns)
                                .buildWithFileFormat("parquet"));
          return alterStatements;
        }
        // for text and csv, we know what to do
        Preconditions.checkArgument("text".equals(format) || "csv".equals(format),
                                    "Only text and csv are supported as native formats");
        String schema = FileSetProperties.getExploreSchema(properties);
        Preconditions.checkNotNull(schema, "for native formats, explore schema must be given in dataset properties");
        String delimiter = null;
        if ("text".equals(format)) {
          delimiter = FileSetProperties.getExploreFormatProperties(properties).get("delimiter");
        } else if ("csv".equals(format)) {
          delimiter = ",";
        }
        alterStatements.add(new AlterStatementBuilder(datasetId.getDataset(), tableName, shouldEscapeColumns)
                              .buildWithDelimiter(delimiter));
      }
    } else {
      // format not given, look for serde, input format, etc.
      String serde = FileSetProperties.getSerDe(properties);
      String oldSerde = FileSetProperties.getSerDe(oldProperties);
      String inputFormat = FileSetProperties.getExploreInputFormat(properties);
      String oldInputFormat = FileSetProperties.getExploreInputFormat(oldProperties);
      String outputFormat = FileSetProperties.getExploreOutputFormat(properties);
      String oldOutputFormat = FileSetProperties.getExploreOutputFormat(oldProperties);

      Preconditions.checkArgument(serde != null && inputFormat != null && outputFormat != null,
                                  "All of SerDe, InputFormat and OutputFormat must be given in dataset properties");

      if (!inputFormat.equals(oldInputFormat) || !outputFormat.equals(oldOutputFormat) || !serde.equals(oldSerde)) {
        alterStatements.add(new AlterStatementBuilder(datasetId.getDataset(), tableName, shouldEscapeColumns)
                              .buildWithFormats(inputFormat, outputFormat, serde));
      }
    }

    if (!Objects.equals(FileSetProperties.getBasePath(properties), FileSetProperties.getBasePath(oldProperties))) {
      // we cannot move an external table in Hive: all existing partitions will still have the old absolute path
      throw new IllegalArgumentException("Cannot change base path for dataset. Disable and re-enable explore instead.");
      // TODO (CDAP-6626): find a way to do this. It makes sense for an external file set to change its location
      // Location baseLocation = dataset instanceof PartitionedFileSet
      //   ? ((PartitionedFileSet) dataset).getEmbeddedFileSet().getBaseLocation()
      //   : ((FileSet) dataset).getBaseLocation();
      // alterStatements.add(new AlterStatementBuilder(datasetId.getDataset(), tableName, shouldEscapeColumns)
      //                      .buildWithLocation(baseLocation));
    }

    String schema = FileSetProperties.getExploreSchema(properties);
    String oldSchema = FileSetProperties.getExploreSchema(oldProperties);
    if (schema != null && !schema.equals(oldSchema)) {
      alterStatements.add(new AlterStatementBuilder(datasetId.getDataset(), tableName, shouldEscapeColumns)
                            .buildWithSchema(schema));
    }

    return alterStatements;
  }

  private String generateDeleteTableStatement(String name) {
    return String.format("DROP TABLE IF EXISTS %s", tableNaming.cleanTableName(name));
  }

  private String generateHivePartitionKey(PartitionKey key) {
    StringBuilder builder = new StringBuilder("(");
    String sep = "";
    for (Map.Entry<String, ? extends Comparable> entry : key.getFields().entrySet()) {
      String fieldName = entry.getKey();
      Comparable fieldValue = entry.getValue();
      String quote = fieldValue instanceof String ? "'" : "";
      builder.append(sep);
      if (shouldEscapeColumns) {
        // a literal backtick(`) is just a double backtick(``)
        builder.append('`').append(fieldName.replace("`", "``")).append('`');
      } else {
        builder.append(fieldName);
      }
      builder.append("=").append(quote).append(fieldValue.toString()).append(quote);
      sep = ", ";
    }
    builder.append(")");
    return builder.toString();
  }

  // TODO: replace with SchemaConverter.toHiveSchema when we tackle queries on Tables.
  //       but unfortunately, SchemaConverter is not compatible with this, for example:
  //       - a byte becomes a tinyint here, but an int there
  //       - SchemaConverter sort fields alphabetically, whereas this preserves the order
  //       - ExploreExtensiveSchemaTableTestRun will fail because of this

  private String hiveSchemaFor(Type type) throws UnsupportedTypeException {
    // This call will make sure that the type is not recursive
    try {
      new ReflectionSchemaGenerator().generate(type, false);
    } catch (Exception e) {
      throw new UnsupportedTypeException("Unable to derive schema from " + type, e);
    }

    ObjectInspector objectInspector = ObjectInspectorFactory.getReflectionObjectInspector(type);
    if (!(objectInspector instanceof StructObjectInspector)) {
      throw new UnsupportedTypeException(String.format("Type must be a RECORD, but is %s",
                                                       type.getClass().getName()));
    }
    StructObjectInspector structObjectInspector = (StructObjectInspector) objectInspector;

    StringBuilder sb = new StringBuilder();
    boolean first = true;
    for (StructField structField : structObjectInspector.getAllStructFieldRefs()) {
      if (first) {
        first = false;
      } else {
        sb.append(", ");
      }
      ObjectInspector oi = structField.getFieldObjectInspector();
      String typeName;
      typeName = oi.getTypeName();
      if (shouldEscapeColumns) {
        // a literal backtick(`) is represented as a double backtick(``)
        sb.append('`').append(structField.getFieldName().replace("`", "``")).append('`');
      } else {
        sb.append(structField.getFieldName());
      }
      sb.append(" ").append(typeName);
    }

    return sb.toString();
  }
}<|MERGE_RESOLUTION|>--- conflicted
+++ resolved
@@ -181,14 +181,7 @@
     Dataset dataset = null;
     String createStatement;
     try (SystemDatasetInstantiator datasetInstantiator = datasetInstantiatorFactory.create()) {
-<<<<<<< HEAD
       dataset = datasetInstantiator.getDataset(datasetId);
-      if (dataset == null) {
-        throw new DatasetNotFoundException(datasetId);
-      }
-=======
-      dataset = datasetInstantiator.getDataset(datasetId.toId());
->>>>>>> eefe20c3
       createStatement = generateCreateStatement(dataset, spec, datasetId, tableNaming.getTableName(datasetId));
     } catch (IOException e) {
       LOG.error("Exception instantiating dataset {}.", datasetId, e);
@@ -237,14 +230,7 @@
     Dataset dataset = null;
     List<String> alterStatements;
     try (SystemDatasetInstantiator datasetInstantiator = datasetInstantiatorFactory.create()) {
-<<<<<<< HEAD
       dataset = datasetInstantiator.getDataset(datasetId);
-      if (dataset == null) {
-        throw new DatasetNotFoundException(datasetId);
-      }
-=======
-      dataset = datasetInstantiator.getDataset(datasetId.toId());
->>>>>>> eefe20c3
       alterStatements = generateAlterStatements(datasetId, tableName, dataset, spec, oldSpec);
     } catch (IOException e) {
       LOG.error("Exception instantiating dataset {}.", datasetId, e);
@@ -289,14 +275,7 @@
     Dataset dataset = null;
     String deleteStatement;
     try (SystemDatasetInstantiator datasetInstantiator = datasetInstantiatorFactory.create()) {
-<<<<<<< HEAD
       dataset = datasetInstantiator.getDataset(datasetId);
-      if (dataset == null) {
-        throw new DatasetNotFoundException(datasetId);
-      }
-=======
-      dataset = datasetInstantiator.getDataset(datasetId.toId());
->>>>>>> eefe20c3
       deleteStatement = generateDeleteStatement(dataset, tableName);
     } catch (IOException e) {
       LOG.error("Exception creating dataset classLoaderProvider for dataset {}.", datasetId, e);
