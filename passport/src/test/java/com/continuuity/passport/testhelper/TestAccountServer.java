package com.continuuity.passport.testhelper;

import com.continuuity.common.conf.Constants;
import com.continuuity.common.http.core.AbstractHttpHandler;
import com.continuuity.common.http.core.HttpResponder;
import com.continuuity.common.http.core.NettyHttpService;
import com.google.common.collect.ImmutableList;
import com.google.common.util.concurrent.AbstractIdleService;
import org.apache.http.Header;
import org.apache.http.HttpResponse;
import org.apache.http.client.methods.HttpGet;
import org.apache.http.client.methods.HttpPost;
import org.apache.http.impl.client.DefaultHttpClient;
import org.apache.http.message.BasicHeader;
import org.apache.http.util.EntityUtils;
import org.jboss.netty.handler.codec.http.HttpRequest;
import org.jboss.netty.handler.codec.http.HttpResponseStatus;

import javax.ws.rs.GET;
import javax.ws.rs.Path;
import javax.ws.rs.PathParam;

/**
 * Forwards calls to passport server.
 */
public class TestAccountServer extends AbstractIdleService {
  private final NettyHttpService server;
  private final int passportServerPort;

  public TestAccountServer(int passportServerPort) {
    this.passportServerPort = passportServerPort;
    NettyHttpService.Builder builder = NettyHttpService.builder();
    builder.addHttpHandlers(ImmutableList.of(new AccountHandler()));
    server = builder.build();
  }

  @Override
  protected void startUp() throws Exception {
    server.startAndWait();
  }

  @Override
  protected void shutDown() throws Exception {
    server.stopAndWait();
  }

  public int getPort() {
    return server.getBindAddress().getPort();
  }

  /**
   *
   */
  public final class AccountHandler extends AbstractHttpHandler {

    @GET
    @Path("/api/whois/{apiKey}")
    public void getAccountId(HttpRequest request, HttpResponder responder, @PathParam("apiKey") String apiKey)
    throws Exception {
      HttpResponse response =
<<<<<<< HEAD
        doPost("/passport/v1/accounts/authenticate",
               new Header[]{new BasicHeader(PassportConstants.CONTINUUITY_API_KEY_HEADER, apiKey)});
=======
        doPost("/passport/v1/account/authenticate",
               new Header[]{new BasicHeader(Constants.Gateway.CONTINUUITY_API_KEY, apiKey)});
>>>>>>> 13080afa
      responder.sendString(HttpResponseStatus.valueOf(response.getStatusLine().getStatusCode()),
                           EntityUtils.toString(response.getEntity()));
    }

    @GET
    @Path("/api/vpc/list/{apiKey}")
    public void getVpcList(HttpRequest request, HttpResponder responder, @PathParam("apiKey") String apiKey)
      throws Exception {
      HttpResponse response =
<<<<<<< HEAD
        doGet("/passport/v1/clusters",
              new Header[]{new BasicHeader(PassportConstants.CONTINUUITY_API_KEY_HEADER, apiKey)});
=======
        doGet("/passport/v1/vpc",
              new Header[]{new BasicHeader(Constants.Gateway.CONTINUUITY_API_KEY, apiKey)});
>>>>>>> 13080afa
      responder.sendString(HttpResponseStatus.valueOf(response.getStatusLine().getStatusCode()),
                           EntityUtils.toString(response.getEntity()));
    }

    public HttpResponse doPost(String resource, Header[] headers) throws Exception {
      DefaultHttpClient client = new DefaultHttpClient();
      HttpPost post = new HttpPost("http://localhost" + ":" + passportServerPort + resource);

      if (headers != null) {
        post.setHeaders(headers);
      }
      return client.execute(post);
    }

    public HttpResponse doGet(String resource, Header[] headers) throws Exception {
      DefaultHttpClient client = new DefaultHttpClient();
      HttpGet get = new HttpGet("http://localhost" + ":" + passportServerPort + resource);

      if (headers != null) {
        get.setHeaders(headers);
      }
      return client.execute(get);
    }
  }
}<|MERGE_RESOLUTION|>--- conflicted
+++ resolved
@@ -1,9 +1,9 @@
 package com.continuuity.passport.testhelper;
 
-import com.continuuity.common.conf.Constants;
 import com.continuuity.common.http.core.AbstractHttpHandler;
 import com.continuuity.common.http.core.HttpResponder;
 import com.continuuity.common.http.core.NettyHttpService;
+import com.continuuity.common.conf.Constants;
 import com.google.common.collect.ImmutableList;
 import com.google.common.util.concurrent.AbstractIdleService;
 import org.apache.http.Header;
@@ -58,13 +58,8 @@
     public void getAccountId(HttpRequest request, HttpResponder responder, @PathParam("apiKey") String apiKey)
     throws Exception {
       HttpResponse response =
-<<<<<<< HEAD
         doPost("/passport/v1/accounts/authenticate",
-               new Header[]{new BasicHeader(PassportConstants.CONTINUUITY_API_KEY_HEADER, apiKey)});
-=======
-        doPost("/passport/v1/account/authenticate",
                new Header[]{new BasicHeader(Constants.Gateway.CONTINUUITY_API_KEY, apiKey)});
->>>>>>> 13080afa
       responder.sendString(HttpResponseStatus.valueOf(response.getStatusLine().getStatusCode()),
                            EntityUtils.toString(response.getEntity()));
     }
@@ -74,13 +69,8 @@
     public void getVpcList(HttpRequest request, HttpResponder responder, @PathParam("apiKey") String apiKey)
       throws Exception {
       HttpResponse response =
-<<<<<<< HEAD
         doGet("/passport/v1/clusters",
-              new Header[]{new BasicHeader(PassportConstants.CONTINUUITY_API_KEY_HEADER, apiKey)});
-=======
-        doGet("/passport/v1/vpc",
               new Header[]{new BasicHeader(Constants.Gateway.CONTINUUITY_API_KEY, apiKey)});
->>>>>>> 13080afa
       responder.sendString(HttpResponseStatus.valueOf(response.getStatusLine().getStatusCode()),
                            EntityUtils.toString(response.getEntity()));
     }
